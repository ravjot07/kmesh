#!/bin/bash

# NOTE: THE CODE IN THIS FILE IS MAINLY REFERENCED FROM ISTIO INTEGRATION
# FRAMEWORK(https://github.com/istio/istio/tree/master/tests/integration)
# AND ADAPTED FOR KMESH.

# Exit immediately for non zero status
set -e

DEFAULT_KIND_IMAGE="kindest/node:v1.30.0@sha256:047357ac0cfea04663786a612ba1eaba9702bef25227a794b52890dd8bcd692e"

ISTIO_VERSION=${ISTIO_VERSION:-"1.22.0"}

export KMESH_WAYPOINT_IMAGE=${KMESH_WAYPOINT_IMAGE:-"ghcr.io/kmesh-net/waypoint:latest"}

ROOT_DIR=$(git rev-parse --show-toplevel)

TMP="$(mktemp -d)"
TMPBIN="$TMP/bin"
mkdir -p "${TMPBIN}"

export PATH="$PATH:$TMPBIN"

# Provision a kind clustr for testing.
function setup_kind_cluster() {
    local NAME="${1:-kmesh-testing}"
    local IMAGE="${2:-"${DEFAULT_KIND_IMAGE}"}"

    # Delete any previous KinD cluster.
    echo "Deleting previous KinD cluster with name=${NAME}"
    if ! (kind delete cluster --name="${NAME}" -v9) > /dev/null; then
        echo "No existing kind cluster with name ${NAME}. Continue..."
    fi

    # Create KinD cluster.

    if [[ -n "${IPV6:-}" ]]; then
        # Create IPv6 KinD cluster
        cat <<EOF | kind create cluster --name="${NAME}" -v4 --retain --image "${IMAGE}" --config=-
kind: Cluster
apiVersion: kind.x-k8s.io/v1alpha4
networking:
  ipFamily: ipv6
nodes:
- role: control-plane
- role: worker
containerdConfigPatches:
- |-
  [plugins."io.containerd.grpc.v1.cri".registry]
    config_path = "/etc/containerd/certs.d"
EOF
    else
        # Create default IPv4 KinD cluster
        cat <<EOF | kind create cluster --name="${NAME}" -v4 --retain --image "${IMAGE}" --config=-
kind: Cluster
apiVersion: kind.x-k8s.io/v1alpha4
nodes:
- role: control-plane
- role: worker
containerdConfigPatches:
- |-
  [plugins."io.containerd.grpc.v1.cri".registry]
    config_path = "/etc/containerd/certs.d"
EOF
    fi

    status=$?
    if [ $status -ne 0 ]; then
        echo "Could not setup KinD environment. Something wrong with KinD setup. Exporting logs."
    fi

    # Add the registry config to the nodes
    #
    # This is necessary because localhost resolves to loopback addresses that are network-namespace local.
    # In other words: localhost in the container is not localhost on the host.
    #
    # We want a consistent name that works from both ends, so we tell containerd to alias localhost:${reg_port}
    # to the registry container when pulling images
    REGISTRY_DIR="/etc/containerd/certs.d/localhost:${KIND_REGISTRY_PORT}"
    for node in $(kind get nodes --name="${NAME}"); do
        docker exec "${node}" mkdir -p "${REGISTRY_DIR}"
        cat << EOF | docker exec -i "${node}" cp /dev/stdin "${REGISTRY_DIR}/hosts.toml"
[host."http://${KIND_REGISTRY_NAME}:5000"]
EOF
    done

    # For KinD environment we need to mount bpf for each node, ref: https://github.com/kmesh-net/kmesh/issues/662
    for node in $(kind get nodes --name="${NAME}"); do
        docker exec "${node}" sh -c "mount -t bpf none /sys/fs/bpf"
    done

    # Document the local registry
    cat <<EOF | kubectl apply -f -
apiVersion: v1
kind: ConfigMap
metadata:
  name: local-registry-hosting
  namespace: kube-public
data:
  localRegistryHosting.v1: |
    host: "localhost:${reg_port}"
    help: "https://kind.sigs.k8s.io/docs/user/local-registry/"
EOF
}

function setup_istio() {
    echo "install istio $ISTIO_VERSION"
    kubectl get crd gateways.gateway.networking.k8s.io &> /dev/null || \
        { kubectl kustomize "github.com/kubernetes-sigs/gateway-api/config/crd/experimental?ref=v1.1.0" | kubectl apply -f -; }

    istioctl install --set profile=ambient --set meshConfig.accessLogFile="/dev/stdout" --set components.ingressGateways[0].enabled=true --set components.ingressGateways[0].name=istio-ingressgateway --skip-confirmation
}

function setup_kmesh() {
    helm install kmesh $ROOT_DIR/deploy/charts/kmesh-helm -n kmesh-system --create-namespace --set deploy.kmesh.image.repository=localhost:5000/kmesh \
<<<<<<< HEAD
    --set deploy.kmesh.containers.kmeshDaemonArgs="--mode=dual-engine --enable-bpf-log=true  --enable-bpf-log=true --monitoring=true"
=======
    --set deploy.kmesh.containers.kmeshDaemonArgs="--mode=dual-engine --enable-bypass=false --monitoring=true"
>>>>>>> 578f3ee0

    # Wait for all Kmesh pods to be ready.
    while true; do
        pod_statuses=$(kubectl get pods -n kmesh-system -l app=kmesh -o jsonpath='{range .items[*]}{.metadata.name}{" "}{.status.phase}{"\n"}{end}')

        running_pods=0
        total_pods=0

        while read -r pod_name pod_status; do
            total_pods=$((total_pods + 1))
            if [ "$pod_status" = "Running" ]; then
                running_pods=$((running_pods + 1))
            fi
        done <<< "$pod_statuses"

        if [ "$running_pods" -eq "$total_pods" ]; then
            echo "All pods of Kmesh daemon are in Running state."
            break
        fi

        echo "Waiting for pods of Kmesh daemon to enter Running state..."
        sleep 1
    done
}

export KIND_REGISTRY_NAME="kind-registry"
export KIND_REGISTRY_PORT="5000"
export KIND_REGISTRY="localhost:${KIND_REGISTRY_PORT}"

# Provision a local docker registry, so KinD nodes could pull images from.
# https://kind.sigs.k8s.io/docs/user/local-registry/
function setup_kind_registry() {
    running="$(docker inspect -f '{{.State.Running}}' "${KIND_REGISTRY_NAME}" 2>/dev/null || true)"
    if [[ "${running}" != 'true' ]]; then
        docker run \
            -d --restart=always -p "${KIND_REGISTRY_PORT}:5000" --name "${KIND_REGISTRY_NAME}" \
            gcr.io/istio-testing/registry:2
        
        # Allow kind nodes to reach the registry
        docker network connect "kind" "${KIND_REGISTRY_NAME}"
    fi
}

function build_and_push_images() {
    HUB="${KIND_REGISTRY}" TAG="latest" make docker.push
}

function install_dependencies() {
    # 1. Install kind.
    if ! which kind &> /dev/null
    then
        echo "install kind"

        go install sigs.k8s.io/kind@v0.23.0
    else
        echo "kind is already installed"
    fi
    
    # 2. Install helm.
    if ! which helm &> /dev/null
    then
        echo "install helm"

        curl -fsSL -o get_helm.sh https://raw.githubusercontent.com/helm/helm/main/scripts/get-helm-3

        chmod 700 get_helm.sh

        ./get_helm.sh

        rm get_helm.sh
    else
        echo "helm is already installed"
    fi

    # 3. Install istioctl
    curl -L https://istio.io/downloadIstio | ISTIO_VERSION=${ISTIO_VERSION} TARGET_ARCH=x86_64 sh -

    cp istio-${ISTIO_VERSION}/bin/istioctl $TMPBIN

    rm -rf istio-${ISTIO_VERSION}
}

function cleanup_kind_cluster() {
    local NAME="${1:-kmesh-testing}"
    echo "Deleting KinD cluster with name=${NAME}"
    kind delete cluster --name="${NAME}"
    echo "KinD cluster ${NAME} cleaned up"
}

function cleanup_docker_registry() {
    echo "Stopping Docker registry named '${KIND_REGISTRY_NAME}'..."
    docker stop "${KIND_REGISTRY_NAME}" || echo "Failed to stop or no such registry '${KIND_REGISTRY_NAME}'."

    echo "Removing Docker registry named '${KIND_REGISTRY_NAME}'..."
    docker rm "${KIND_REGISTRY_NAME}" || echo "Failed to remove or no such registry '${KIND_REGISTRY_NAME}'."
}

TMPBIN="${TMPBIN:-$(mktemp -d)/bin}"
mkdir -p "$TMPBIN"
export PATH="$PATH:$TMPBIN"

# Function to install kmeshctl into the test environment.
function install_kmeshctl() {
    echo "Installing kmeshctl CLI into test environment..."
    if [[ -f "$ROOT_DIR/kmeshctl" ]]; then
        cp "$ROOT_DIR/kmeshctl" "$TMPBIN/"  # Copy the binary to TMPBIN, which is on PATH.
        echo "kmeshctl installed successfully in $TMPBIN."
    else
        echo "Error: kmeshctl binary not found in $ROOT_DIR. Please build it before running E2E tests." >&2
        return 1
    fi
}

PARAMS=()

while (( "$#" )); do
    case "$1" in
    --skip-install-dep)
      SKIP_INSTALL_DEPENDENCIES=true
      shift
    ;;
    --skip-setup)
      SKIP_SETUP=true
      shift
    ;;
    --skip-build)
      SKIP_BUILD=true
      shift
    ;;
    --only-run-tests)
      SKIP_INSTALL_DEPENDENCIES=true
      SKIP_SETUP=true
      SKIP_BUILD=true
      shift
    ;;
    --cluster)
      NAME="$2"
      if ! kind get clusters | grep -qw "$NAME"; then
        echo "Error: Cluster '$NAME' does not exist."
        exit 1
      fi
      shift 2
    ;;
    --ipv6)
      IPV6=true
      shift
    ;;
    --cleanup)
      CLEANUP_KIND=true
      CLEANUP_REGISTRY=true
      shift
    ;;
    --skip-cleanup-apps)
      PARAMS+=("-istio.test.nocleanup")
      shift
    ;;
    *)
      PARAMS+=("$1")
      shift
    ;;
    esac
done

NAME="${NAME:-kmesh-testing}"

if [[ -z "${SKIP_INSTALL_DEPENDENCIES:-}" ]]; then
    install_dependencies
fi

if [[ -z "${SKIP_SETUP:-}" ]]; then
    setup_kind_cluster "$NAME"
fi

if [[ -z "${SKIP_BUILD:-}" ]]; then
    setup_kind_registry
    build_and_push_images
    echo "Building kmeshctl CLI..."
    make kmeshctl || { echo "Failed to build kmeshctl" >&2; exit 1; }
    install_kmeshctl || { echo "Failed to install kmeshctl into PATH" >&2; exit 1; }
fi

kubectl config use-context "kind-$NAME"
echo "Running tests in cluster '$NAME'"


# make sure the Kmesh local image is ready.
if [[ -z "${SKIP_SETUP:-}" ]]; then
    setup_istio
    setup_kmesh
fi

cmd="go test -v -tags=integ $ROOT_DIR/test/e2e/... -istio.test.kube.loadbalancer=false ${PARAMS[*]}"

bash -c "$cmd"

if [[ -n "${CLEANUP_KIND}" ]]; then
    cleanup_kind_cluster
fi

if [[ -n "${CLEANUP_REGISTRY}" ]]; then
    cleanup_docker_registry
fi

rm -rf "${TMP}"<|MERGE_RESOLUTION|>--- conflicted
+++ resolved
@@ -112,28 +112,25 @@
 }
 
 function setup_kmesh() {
-    helm install kmesh $ROOT_DIR/deploy/charts/kmesh-helm -n kmesh-system --create-namespace --set deploy.kmesh.image.repository=localhost:5000/kmesh \
-<<<<<<< HEAD
-    --set deploy.kmesh.containers.kmeshDaemonArgs="--mode=dual-engine --enable-bpf-log=true  --enable-bpf-log=true --monitoring=true"
-=======
-    --set deploy.kmesh.containers.kmeshDaemonArgs="--mode=dual-engine --enable-bypass=false --monitoring=true"
->>>>>>> 578f3ee0
+    helm install kmesh $ROOT_DIR/deploy/charts/kmesh-helm \
+        -n kmesh-system --create-namespace \
+        --set deploy.kmesh.image.repository=localhost:5000/kmesh \
+        --set deploy.kmesh.containers.kmeshDaemonArgs="--mode=dual-engine --enable-bpf-log=true --enable-bypass=false --monitoring=true"
 
     # Wait for all Kmesh pods to be ready.
     while true; do
-        pod_statuses=$(kubectl get pods -n kmesh-system -l app=kmesh -o jsonpath='{range .items[*]}{.metadata.name}{" "}{.status.phase}{"\n"}{end}')
+        pod_statuses=$(kubectl get pods -n kmesh-system -l app=kmesh \
+            -o jsonpath='{range .items[*]}{.metadata.name}{" "}{.status.phase}{"\n"}{end}')
 
         running_pods=0
         total_pods=0
 
         while read -r pod_name pod_status; do
             total_pods=$((total_pods + 1))
-            if [ "$pod_status" = "Running" ]; then
-                running_pods=$((running_pods + 1))
-            fi
+            [[ "$pod_status" == "Running" ]] && running_pods=$((running_pods + 1))
         done <<< "$pod_statuses"
 
-        if [ "$running_pods" -eq "$total_pods" ]; then
+        if [[ "$running_pods" -eq "$total_pods" ]]; then
             echo "All pods of Kmesh daemon are in Running state."
             break
         fi
@@ -142,6 +139,7 @@
         sleep 1
     done
 }
+
 
 export KIND_REGISTRY_NAME="kind-registry"
 export KIND_REGISTRY_PORT="5000"
