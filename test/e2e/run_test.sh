--- conflicted
+++ resolved
@@ -287,18 +287,12 @@
 	setup_kind_cluster "$NAME"
 fi
 
-<<<<<<< HEAD
 if [[ -z "${SKIP_BUILD:-}" ]]; then
     setup_kind_registry
     build_and_push_images
     echo "Building kmeshctl CLI..."
     make kmeshctl || { echo "Failed to build kmeshctl" >&2; exit 1; }
     install_kmeshctl || { echo "Failed to install kmeshctl into PATH" >&2; exit 1; }
-=======
-if [[ -z ${SKIP_BUILD:-} ]]; then
-	setup_kind_registry
-	build_and_push_images
->>>>>>> c255796a
 fi
 
 kubectl config use-context "kind-$NAME"
