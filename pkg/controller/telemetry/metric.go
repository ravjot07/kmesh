/*
 * Copyright The Kmesh Authors.
 *
 * Licensed under the Apache License, Version 2.0 (the "License");
 * you may not use this file except in compliance with the License.
 * You may obtain a copy of the License at:
 *
 *     http://www.apache.org/licenses/LICENSE-2.0
 *
 * Unless required by applicable law or agreed to in writing, software
 * distributed under the License is distributed on an "AS IS" BASIS,
 * WITHOUT WARRANTIES OR CONDITIONS OF ANY KIND, either express or implied.
 * See the License for the specific language governing permissions and
 * limitations under the License.
 */

package telemetry

import (
	"bytes"
	"context"
	"encoding/binary"
	"fmt"
	"net/netip"
	"reflect"
	"sync"
	"sync/atomic"
	"time"
	"unsafe"

	"github.com/cilium/ebpf"
	"github.com/cilium/ebpf/ringbuf"

	"kmesh.net/kmesh/api/v2/workloadapi"
	"kmesh.net/kmesh/pkg/constants"
	"kmesh.net/kmesh/pkg/controller/workload/cache"
)

const (
	TCP_ESTABLISHED = uint32(1)
	TCP_CLOSTED     = uint32(7)

	connection_success = uint32(1)

	MSG_LEN = 96

	metricFlushInterval = 5 * time.Second

	DEFAULT_UNKNOWN = "-"

	LONG_CONN_METRIC_THRESHOLD = uint64(30 * time.Second)
)

var osStartTime time.Time

var TCP_STATES = map[uint32]string{
	1:  "BPF_TCP_ESTABLISHED",
	2:  "BPF_TCP_SYN_SENT",
	3:  "BPF_TCP_SYN_RECV",
	4:  "BPF_TCP_FIN_WAIT1",
	5:  "BPF_TCP_FIN_WAIT2",
	6:  "BPF_TCP_TIME_WAIT",
	7:  "BPF_TCP_CLOSE",
	8:  "BPF_TCP_CLOSE_WAIT",
	9:  "BPF_TCP_LAST_ACK",
	10: "BPF_TCP_LISTEN",
	11: "BPF_TCP_CLOSING",
	12: "BPF_TCP_NEW_SYN_RECV",
	13: "BPF_TCP_MAX_STATES",
}

type MetricController struct {
	EnableAccesslog        atomic.Bool
	EnableMonitoring       atomic.Bool
	EnableWorkloadMetric   atomic.Bool
	EnableConnectionMetric atomic.Bool
	workloadCache          cache.WorkloadCache
	serviceCache           cache.ServiceCache
	workloadMetricCache    map[workloadMetricLabels]*workloadMetricInfo
	serviceMetricCache     map[serviceMetricLabels]*serviceMetricInfo
	connectionMetricCache  map[connectionMetricLabels]*connectionMetricInfo
	mutex                  sync.RWMutex
}

type workloadMetricInfo struct {
	WorkloadConnOpened        float64
	WorkloadConnClosed        float64
	WorkloadConnSentBytes     float64
	WorkloadConnReceivedBytes float64
	WorkloadConnFailed        float64
	WorkloadConnTotalRetrans  float64
	WorkloadConnPacketLost    float64
}

type serviceMetricInfo struct {
	ServiceConnOpened        float64
	ServiceConnClosed        float64
	ServiceConnSentBytes     float64
	ServiceConnReceivedBytes float64
	ServiceConnFailed        float64
}

type connectionMetricInfo struct {
	ConnSentBytes     float64
	ConnReceivedBytes float64
	ConnTotalRetrans  float64
	ConnPacketLost    float64
}

type statistics struct {
	SentBytes      uint32
	ReceivedBytes  uint32
	ConnectSuccess uint32
	Direction      uint32
	State          uint32 // TCP state ex: BPF_TCP_ESTABLISHED
	Duration       uint64 // duration of the connection till now
	StartTime      uint64 // time when the connection is established
	LastReportTime uint64 // time when the metric is reported
	Protocol       uint32
	SRttTime       uint32 // smoothed RTT
	RttMin         uint32 // minimum RTT
	Retransmits    uint32 // total retransmits
	LostPackets    uint32 // total lost packets
}

// connectionDataV4 read from ebpf km_tcp_probe ringbuf and padding with `_`
type connectionDataV4 struct {
	SrcAddr      uint32
	DstAddr      uint32
	SrcPort      uint16
	DstPort      uint16
	_            [6]uint32
	OriginalAddr uint32
	OriginalPort uint16
	_            [7]uint16
	statistics
	_ uint32
}

// connectionDataV6 read from ebpf km_tcp_probe ringbuf and padding with `_`
type connectionDataV6 struct {
	SrcAddr      [4]uint32
	DstAddr      [4]uint32
	SrcPort      uint16
	DstPort      uint16
	OriginalAddr [4]uint32
	OriginalPort uint16
	_            uint16
	statistics
	_ uint32
}

type connMetric struct {
	receivedBytes uint32 // total bytes received till now
	sentBytes     uint32 // total bytes sent till now
	totalRetrans  uint32 // total retransmits till now
	packetLost    uint32 // total packets lost till now
	totalReports  uint32 // number of times the metric is reported to ringbuffer
}

type connectionSrcDst struct {
	src     [4]uint32
	dst     [4]uint32
	srcPort uint16
	dstPort uint16
}

type requestMetric struct {
	conSrcDstInfo  connectionSrcDst
	origDstAddr    [4]uint32
	origDstPort    uint16
	direction      uint32
	receivedBytes  uint32 // total bytes received after previous report
	sentBytes      uint32 // total bytes sent after previous report
	state          uint32
	success        uint32
	duration       uint64
	startTime      uint64
	lastReportTime uint64
	srtt           uint32
	minRtt         uint32
	totalRetrans   uint32 // total retransmits after previous report
	packetLost     uint32 // total packets lost after previous report
}

type workloadMetricLabels struct {
	reporter string

	sourceWorkload          string
	sourceCanonicalService  string
	sourceCanonicalRevision string
	sourceWorkloadNamespace string
	sourcePrincipal         string
	sourceApp               string
	sourceVersion           string
	sourceCluster           string

	destinationPodAddress        string
	destinationPodNamespace      string
	destinationPodName           string
	destinationWorkload          string
	destinationCanonicalService  string
	destinationCanonicalRevision string
	destinationWorkloadNamespace string
	destinationPrincipal         string
	destinationApp               string
	destinationVersion           string
	destinationCluster           string

	requestProtocol string
	// TODO: responseFlags is not used for now
	responseFlags            string
	connectionSecurityPolicy string
}

type serviceMetricLabels struct {
	reporter string

	sourceWorkload          string
	sourceCanonicalService  string
	sourceCanonicalRevision string
	sourceWorkloadNamespace string
	sourcePrincipal         string
	sourceApp               string
	sourceVersion           string
	sourceCluster           string

	destinationService           string
	destinationServiceNamespace  string
	destinationServiceName       string
	destinationWorkload          string
	destinationCanonicalService  string
	destinationCanonicalRevision string
	destinationWorkloadNamespace string
	destinationPrincipal         string
	destinationApp               string
	destinationVersion           string
	destinationCluster           string

	requestProtocol string
	// TODO: responseFlags is not used for now
	responseFlags            string
	connectionSecurityPolicy string
}

type connectionMetricLabels struct {
	reporter  string
	startTime string

	sourceWorkload          string
	sourceCanonicalService  string
	sourceCanonicalRevision string
	sourceWorkloadNamespace string
	sourcePrincipal         string
	sourceApp               string
	sourceVersion           string
	sourceCluster           string
	sourceAddress           string

	destinationAddress           string
	destinationService           string
	destinationServiceNamespace  string
	destinationServiceName       string
	destinationPodAddress        string
	destinationPodNamespace      string
	destinationPodName           string
	destinationWorkload          string
	destinationCanonicalService  string
	destinationCanonicalRevision string
	destinationWorkloadNamespace string
	destinationPrincipal         string
	destinationApp               string
	destinationVersion           string
	destinationCluster           string

	requestProtocol string
	// TODO: responseFlags is not used for now
	responseFlags            string
	connectionSecurityPolicy string
}

func NewServiceMetricLabel() *serviceMetricLabels {
	return &serviceMetricLabels{}
}

func NewWorkloadMetricLabel() *workloadMetricLabels {
	return &workloadMetricLabels{}
}

func NewConnectionMetricLabel() *connectionMetricLabels {
	return &connectionMetricLabels{}
}

func (w *workloadMetricLabels) withSource(workload *workloadapi.Workload) *workloadMetricLabels {
	if workload == nil {
		return w
	}
	w.sourceWorkload = workload.GetWorkloadName()
	w.sourceCanonicalService = workload.GetCanonicalName()
	w.sourceCanonicalRevision = workload.GetCanonicalRevision()
	w.sourceWorkloadNamespace = workload.GetNamespace()
	w.sourceApp = workload.GetCanonicalName()
	w.sourceVersion = workload.GetCanonicalRevision()
	w.sourceCluster = workload.GetClusterId()
	w.sourcePrincipal = buildPrincipal(workload)
	return w
}

func (w *workloadMetricLabels) withDestination(workload *workloadapi.Workload) *workloadMetricLabels {
	if workload == nil {
		return w
	}
	w.destinationPodNamespace = workload.GetNamespace()
	w.destinationPodName = workload.GetName()
	w.destinationWorkload = workload.GetWorkloadName()
	w.destinationCanonicalService = workload.GetCanonicalName()
	w.destinationCanonicalRevision = workload.GetCanonicalRevision()
	w.destinationWorkloadNamespace = workload.GetNamespace()
	w.destinationApp = workload.GetCanonicalName()
	w.destinationVersion = workload.GetCanonicalRevision()
	w.destinationCluster = workload.GetClusterId()
	w.destinationPrincipal = buildPrincipal(workload)
	return w
}

func (s *serviceMetricLabels) withSource(workload *workloadapi.Workload) *serviceMetricLabels {
	if workload == nil {
		return s
	}
	s.sourceWorkload = workload.GetWorkloadName()
	s.sourceCanonicalService = workload.GetCanonicalName()
	s.sourceCanonicalRevision = workload.GetCanonicalRevision()
	s.sourceWorkloadNamespace = workload.GetNamespace()
	s.sourceApp = workload.GetCanonicalName()
	s.sourceVersion = workload.GetCanonicalRevision()
	s.sourceCluster = workload.GetClusterId()
	s.sourcePrincipal = buildPrincipal(workload)
	return s
}

func (s *serviceMetricLabels) withDestinationService(service *workloadapi.Service) *serviceMetricLabels {
	if service == nil {
		return s
	}
	s.destinationService = service.GetHostname()
	s.destinationServiceName = service.GetName()
	s.destinationServiceNamespace = service.GetNamespace()
	return s
}

func (s *serviceMetricLabels) withDestination(workload *workloadapi.Workload) *serviceMetricLabels {
	if workload == nil {
		return s
	}
	s.destinationWorkload = workload.GetWorkloadName()
	s.destinationCanonicalService = workload.GetCanonicalName()
	s.destinationCanonicalRevision = workload.GetCanonicalRevision()
	s.destinationWorkloadNamespace = workload.GetNamespace()
	s.destinationApp = workload.GetCanonicalName()
	s.destinationVersion = workload.GetCanonicalRevision()
	s.destinationCluster = workload.GetClusterId()
	s.destinationPrincipal = buildPrincipal(workload)
	return s
}

func (c *connectionMetricLabels) withSource(workload *workloadapi.Workload) *connectionMetricLabels {
	if workload == nil {
		return c
	}
	c.sourceWorkload = workload.GetWorkloadName()
	c.sourceCanonicalService = workload.GetCanonicalName()
	c.sourceCanonicalRevision = workload.GetCanonicalRevision()
	c.sourceWorkloadNamespace = workload.GetNamespace()
	c.sourceApp = workload.GetCanonicalName()
	c.sourceVersion = workload.GetCanonicalRevision()
	c.sourceCluster = workload.GetClusterId()
	c.sourcePrincipal = buildPrincipal(workload)
	return c
}

func (c *connectionMetricLabels) withDestination(workload *workloadapi.Workload) *connectionMetricLabels {
	if workload == nil {
		return c
	}
	c.destinationPodNamespace = workload.GetNamespace()
	c.destinationPodName = workload.GetName()
	c.destinationWorkload = workload.GetWorkloadName()
	c.destinationCanonicalService = workload.GetCanonicalName()
	c.destinationCanonicalRevision = workload.GetCanonicalRevision()
	c.destinationWorkloadNamespace = workload.GetNamespace()
	c.destinationApp = workload.GetCanonicalName()
	c.destinationVersion = workload.GetCanonicalRevision()
	c.destinationCluster = workload.GetClusterId()
	c.destinationPrincipal = buildPrincipal(workload)
	return c
}

func (c *connectionMetricLabels) withDestinationService(service *workloadapi.Service) *connectionMetricLabels {
	if service == nil {
		return c
	}
	c.destinationService = service.GetHostname()
	c.destinationServiceName = service.GetName()
	c.destinationServiceNamespace = service.GetNamespace()
	return c
}

func NewMetric(workloadCache cache.WorkloadCache, serviceCache cache.ServiceCache, enableMonitoring bool) *MetricController {
	m := &MetricController{
		workloadCache:         workloadCache,
		serviceCache:          serviceCache,
		workloadMetricCache:   map[workloadMetricLabels]*workloadMetricInfo{},
		serviceMetricCache:    map[serviceMetricLabels]*serviceMetricInfo{},
		connectionMetricCache: map[connectionMetricLabels]*connectionMetricInfo{},
	}
	m.EnableMonitoring.Store(enableMonitoring)
	m.EnableAccesslog.Store(false)
	m.EnableWorkloadMetric.Store(false)
	return m
}

func (m *MetricController) Run(ctx context.Context, mapOfTcpInfo *ebpf.Map) {
	if m == nil {
		return
	}

	var err error
	osStartTime, err = getOSBootTime()
	if err != nil {
		log.Errorf("get latest os boot time for accesslog failed: %v", err)
	}

	reader, err := ringbuf.NewReader(mapOfTcpInfo)
	if err != nil {
		log.Errorf("open km_tcp_probe ringbuf map FAILED, err: %v", err)
		return
	}

	defer func() {
		if err := reader.Close(); err != nil {
			log.Errorf("ringbuf reader Close FAILED, err: %v", err)
		}
	}()

	tcp_conns := make(map[connectionSrcDst]connMetric)

	// Register metrics to Prometheus and start Prometheus server
	go RunPrometheusClient(ctx)
	go func() {
		for {
			select {
			case <-ctx.Done():
				return
			default:
				// Metrics updated every 5 seconds
				time.Sleep(metricFlushInterval)
				m.updatePrometheusMetric()
			}
		}
	}()

	for {
		select {
		case <-ctx.Done():
			return
		default:
			if !m.EnableMonitoring.Load() {
				continue
			}
			data := requestMetric{}
			rec := ringbuf.Record{}
			if err := reader.ReadInto(&rec); err != nil {
				log.Errorf("ringbuf reader FAILED to read, err: %v", err)
				continue
			}

			// len(rec.RawSample) = 128
			if len(rec.RawSample) != int(unsafe.Sizeof(connectionDataV4{}))-int(8) {
				log.Errorf("wrong length %v of a msg, should be %v", len(rec.RawSample), int(unsafe.Sizeof(connectionDataV4{}))-int(8))
				continue
			}
			connectType := binary.LittleEndian.Uint32(rec.RawSample)
			originInfo := rec.RawSample[unsafe.Sizeof(connectType):]
			buf := bytes.NewBuffer(originInfo)
			switch connectType {
			case constants.MSG_TYPE_IPV4:
				data, err = buildV4Metric(buf, tcp_conns)
				if err != nil {
					log.Errorf("get connectionV4 info failed: %v", err)
					continue
				}
			case constants.MSG_TYPE_IPV6:
				data, err = buildV6Metric(buf, tcp_conns)
				if err != nil {
					log.Errorf("get connectionV6 info failed: %v", err)
					continue
				}
			default:
				log.Errorf("get connection info failed: %v", err)
				continue
			}

			workloadLabels := workloadMetricLabels{}
			serviceLabels, accesslog := m.buildServiceMetric(&data)
			if m.EnableWorkloadMetric.Load() {
				workloadLabels = m.buildWorkloadMetric(&data)
			}

			connectionLabels := connectionMetricLabels{}
			if m.EnableConnectionMetric.Load() && data.duration > LONG_CONN_METRIC_THRESHOLD {
				connectionLabels = m.buildConnectionMetric(&data)
			}
			if m.EnableAccesslog.Load() {
				// accesslogs at start of connection, at interval of 5 sec during connection lifecycle and at close of connection
				OutputAccesslog(data, tcp_conns[data.conSrcDstInfo], accesslog)
			}

			if data.state == TCP_CLOSTED {
				delete(tcp_conns, data.conSrcDstInfo)
			}

			m.mutex.Lock()
			if m.EnableWorkloadMetric.Load() {
				m.updateWorkloadMetricCache(data, workloadLabels, tcp_conns)
			}
<<<<<<< HEAD
			m.updateServiceMetricCache(data, serviceLabels)
			if m.EnableConnectionMetric.Load() && data.duration > LONG_CONN_METRIC_THRESHOLD {
				m.updateConnectionMetricCache(data, connectionLabels)
			}
=======
			m.updateServiceMetricCache(data, serviceLabels, tcp_conns)
>>>>>>> ae810232
			m.mutex.Unlock()
		}
	}
}

func buildV4Metric(buf *bytes.Buffer, tcp_conns map[connectionSrcDst]connMetric) (requestMetric, error) {
	data := requestMetric{}
	connectData := connectionDataV4{}

	if err := binary.Read(buf, binary.LittleEndian, &connectData); err != nil {
		return data, err
	}

	data.conSrcDstInfo.src[0] = connectData.SrcAddr
	data.conSrcDstInfo.dst[0] = connectData.DstAddr
	data.direction = connectData.Direction
	data.conSrcDstInfo.dstPort = connectData.DstPort
	data.conSrcDstInfo.srcPort = connectData.SrcPort

	// original addr is 0 indicates the connection is
	// workload-type or and not redirected,
	// so we just take from the actual destination
	if connectData.OriginalAddr == 0 {
		data.origDstAddr[0] = data.conSrcDstInfo.dst[0]
		data.origDstPort = data.conSrcDstInfo.dstPort
	} else {
		data.origDstAddr[0] = connectData.OriginalAddr
		data.origDstPort = connectData.OriginalPort
	}

	data.sentBytes = connectData.SentBytes - tcp_conns[data.conSrcDstInfo].sentBytes
	data.receivedBytes = connectData.ReceivedBytes - tcp_conns[data.conSrcDstInfo].receivedBytes
	data.state = connectData.State
	data.success = connectData.ConnectSuccess
	data.duration = connectData.Duration
	data.startTime = connectData.StartTime
	data.lastReportTime = connectData.LastReportTime
	data.srtt = connectData.statistics.SRttTime
	data.minRtt = connectData.statistics.RttMin
	data.totalRetrans = connectData.statistics.Retransmits - tcp_conns[data.conSrcDstInfo].totalRetrans
	data.packetLost = connectData.statistics.LostPackets - tcp_conns[data.conSrcDstInfo].packetLost

<<<<<<< HEAD
	tcp_conns[data.conSrcDstInfo] = connMetric{
		receivedBytes: connectData.ReceivedBytes,
		sentBytes:     connectData.SentBytes,
		totalRetrans:  connectData.statistics.Retransmits,
		packetLost:    connectData.statistics.LostPackets,
=======
	cm, ok := tcp_conns[data.conSrcDstInfo]
	if ok {
		cm.receivedBytes = connectData.ReceivedBytes
		cm.sentBytes = connectData.SentBytes
		cm.totalRetrans = connectData.statistics.Retransmits
		cm.packetLost = connectData.statistics.LostPackets
		cm.totalReports++
	} else {
		tcp_conns[data.conSrcDstInfo] = connMetric{
			receivedBytes: connectData.ReceivedBytes,
			sentBytes:     connectData.SentBytes,
			totalRetrans:  connectData.statistics.Retransmits,
			packetLost:    connectData.statistics.LostPackets,
			totalReports:  1,
		}
>>>>>>> ae810232
	}

	return data, nil
}

func buildV6Metric(buf *bytes.Buffer, tcp_conns map[connectionSrcDst]connMetric) (requestMetric, error) {
	data := requestMetric{}
	connectData := connectionDataV6{}
	if err := binary.Read(buf, binary.LittleEndian, &connectData); err != nil {
		return data, err
	}
	data.conSrcDstInfo.src = connectData.SrcAddr
	data.conSrcDstInfo.dst = connectData.DstAddr
	data.direction = connectData.Direction
	data.conSrcDstInfo.dstPort = connectData.DstPort
	data.conSrcDstInfo.srcPort = connectData.SrcPort

	// original addr is 0 indicates the connection is
	// workload-type or and not redirected,
	// so we just take from the actual destination
	if !isOrigDstSet(connectData.OriginalAddr) {
		data.origDstAddr = data.conSrcDstInfo.dst
		data.origDstPort = data.conSrcDstInfo.dstPort
	} else {
		data.origDstAddr = connectData.OriginalAddr
		data.origDstPort = connectData.OriginalPort
	}

	data.sentBytes = connectData.SentBytes - tcp_conns[data.conSrcDstInfo].sentBytes
	data.receivedBytes = connectData.ReceivedBytes - tcp_conns[data.conSrcDstInfo].receivedBytes
	data.state = connectData.State
	data.success = connectData.ConnectSuccess
	data.duration = connectData.Duration
	data.startTime = connectData.StartTime
	data.lastReportTime = connectData.LastReportTime
	data.srtt = connectData.statistics.SRttTime
	data.minRtt = connectData.statistics.RttMin
	data.totalRetrans = connectData.statistics.Retransmits - tcp_conns[data.conSrcDstInfo].totalRetrans
	data.packetLost = connectData.statistics.LostPackets - tcp_conns[data.conSrcDstInfo].packetLost

<<<<<<< HEAD
	tcp_conns[data.conSrcDstInfo] = connMetric{
		receivedBytes: connectData.ReceivedBytes,
		sentBytes:     connectData.SentBytes,
		totalRetrans:  connectData.statistics.Retransmits,
		packetLost:    connectData.statistics.LostPackets,
=======
	cm, ok := tcp_conns[data.conSrcDstInfo]
	if ok {
		cm.receivedBytes = connectData.ReceivedBytes
		cm.sentBytes = connectData.SentBytes
		cm.totalRetrans = connectData.statistics.Retransmits
		cm.packetLost = connectData.statistics.LostPackets
		cm.totalReports++
	} else {
		tcp_conns[data.conSrcDstInfo] = connMetric{
			receivedBytes: connectData.ReceivedBytes,
			sentBytes:     connectData.SentBytes,
			totalRetrans:  connectData.statistics.Retransmits,
			packetLost:    connectData.statistics.LostPackets,
			totalReports:  1,
		}
>>>>>>> ae810232
	}

	return data, nil
}

func (m *MetricController) buildWorkloadMetric(data *requestMetric) workloadMetricLabels {
	var dstAddr, srcAddr []byte
	for i := range data.conSrcDstInfo.dst {
		dstAddr = binary.LittleEndian.AppendUint32(dstAddr, data.conSrcDstInfo.dst[i])
		srcAddr = binary.LittleEndian.AppendUint32(srcAddr, data.conSrcDstInfo.src[i])
	}

	dstWorkload, dstIP := m.getWorkloadByAddress(restoreIPv4(dstAddr))
	srcWorkload, _ := m.getWorkloadByAddress(restoreIPv4(srcAddr))

	if srcWorkload == nil {
		return workloadMetricLabels{}
	}

	trafficLabels := NewWorkloadMetricLabel()
	trafficLabels.withSource(srcWorkload).withDestination(dstWorkload)

	trafficLabels.destinationPodAddress = dstIP
	trafficLabels.requestProtocol = "tcp"
	trafficLabels.connectionSecurityPolicy = "mutual_tls"

	switch data.direction {
	case constants.INBOUND:
		trafficLabels.reporter = "destination"
	case constants.OUTBOUND:
		trafficLabels.reporter = "source"
	}

	return *trafficLabels
}

// guessWorkloadService find the first service of the workload that matches the destination port
func (m *MetricController) guessWorkloadService(workload *workloadapi.Workload, targetPort uint32) *workloadapi.Service {
	if workload == nil {
		return nil
	}
	namespacedhost := ""
	for k, portList := range workload.Services {
		for _, port := range portList.Ports {
			if port.TargetPort == targetPort {
				namespacedhost = k
				break
			}
		}
		if namespacedhost != "" {
			break
		}
	}
	// Handling a Headless Service that does not specify a target port
	if namespacedhost == "" {
		for host := range workload.Services {
			if host != "" {
				namespacedhost = host
				break
			}
		}
	}

	return m.serviceCache.GetService(namespacedhost)
}

func (m *MetricController) getServiceByAddress(address []byte) (*workloadapi.Service, string) {
	networkAddr := cache.NetworkAddress{}
	networkAddr.Address, _ = netip.AddrFromSlice(address)
	var svc *workloadapi.Service
	if svc = m.serviceCache.GetServiceByAddr(networkAddr); svc != nil {
		return svc, networkAddr.Address.String()
	}
	return nil, ""
}

func (m *MetricController) fetchOriginalService(address []byte, port uint32) *workloadapi.Service {
	// if destination is service-type, we just return
	svc, _ := m.getServiceByAddress(address)
	if svc != nil {
		return svc
	}
	// else if it is workload-type, we guess the destination service
	wld, wldAddr := m.getWorkloadByAddress(address)
	dstSvc := m.guessWorkloadService(wld, port)
	// when dst svc not found, we use orig dst workload addr as its hostname, if exists
	if dstSvc == nil && wld != nil {
		dstSvc = &workloadapi.Service{
			Hostname:  wldAddr,
			Namespace: wld.Namespace,
		}
	}
	return dstSvc
}

func (m *MetricController) buildServiceMetric(data *requestMetric) (serviceMetricLabels, logInfo) {
	var dstAddr, srcAddr, origAddr []byte
	for i := range data.conSrcDstInfo.dst {
		dstAddr = binary.LittleEndian.AppendUint32(dstAddr, data.conSrcDstInfo.dst[i])
		srcAddr = binary.LittleEndian.AppendUint32(srcAddr, data.conSrcDstInfo.src[i])
		origAddr = binary.LittleEndian.AppendUint32(origAddr, data.origDstAddr[i])
	}

	dstWorkload, dstIp := m.getWorkloadByAddress(restoreIPv4(dstAddr))
	srcWorkload, srcIp := m.getWorkloadByAddress(restoreIPv4(srcAddr))

	dstService := m.fetchOriginalService(restoreIPv4(origAddr), uint32(data.origDstPort))
	// if dstService not found, we use the address as hostname for metrics
	if dstService == nil {
		dstService = &workloadapi.Service{
			Hostname: dstIp,
		}
	}

	trafficLabels := NewServiceMetricLabel()
	trafficLabels.withSource(srcWorkload).withDestination(dstWorkload).withDestinationService(dstService)
	trafficLabels.requestProtocol = "tcp"
	trafficLabels.connectionSecurityPolicy = "mutual_tls"

	accesslog := NewLogInfo()
	accesslog.withSource(srcWorkload).withDestination(dstWorkload).withDestinationService(dstService)
	accesslog.destinationAddress = dstIp + ":" + fmt.Sprintf("%d", data.conSrcDstInfo.dstPort)
	accesslog.sourceAddress = srcIp + ":" + fmt.Sprintf("%d", data.conSrcDstInfo.srcPort)

	switch data.direction {
	case constants.INBOUND:
		trafficLabels.reporter = "destination"
		accesslog.direction = "INBOUND"
	case constants.OUTBOUND:
		trafficLabels.reporter = "source"
		accesslog.direction = "OUTBOUND"
	}

	accesslog.state = TCP_STATES[data.state]
	return *trafficLabels, *accesslog
}

func (m *MetricController) buildConnectionMetric(data *requestMetric) connectionMetricLabels {
	var dstAddr, srcAddr, origAddr []byte
	for i := range data.conSrcDstInfo.dst {
		dstAddr = binary.LittleEndian.AppendUint32(dstAddr, data.conSrcDstInfo.dst[i])
		srcAddr = binary.LittleEndian.AppendUint32(srcAddr, data.conSrcDstInfo.src[i])
		origAddr = binary.LittleEndian.AppendUint32(origAddr, data.origDstAddr[i])
	}

	dstWorkload, dstIP := m.getWorkloadByAddress(restoreIPv4(dstAddr))
	srcWorkload, srcIP := m.getWorkloadByAddress(restoreIPv4(srcAddr))

	if srcWorkload == nil {
		return connectionMetricLabels{}
	}

	dstService := m.fetchOriginalService(restoreIPv4(origAddr), uint32(data.origDstPort))
	// if dstService not found, we use the address as hostname for metrics
	if dstService == nil {
		dstService = &workloadapi.Service{
			Hostname: dstIP,
		}
	}

	trafficLabels := NewConnectionMetricLabel()
	trafficLabels.withSource(srcWorkload).withDestination(dstWorkload).withDestinationService(dstService)

	trafficLabels.destinationAddress = dstIP + ":" + fmt.Sprintf("%d", data.conSrcDstInfo.dstPort)
	trafficLabels.sourceAddress = srcIP + ":" + fmt.Sprintf("%d", data.conSrcDstInfo.srcPort)
	trafficLabels.destinationPodAddress = dstIP
	trafficLabels.requestProtocol = "tcp"
	trafficLabels.connectionSecurityPolicy = "mutual_tls"

	switch data.direction {
	case constants.INBOUND:
		trafficLabels.reporter = "destination"
	case constants.OUTBOUND:
		trafficLabels.reporter = "source"
	}

	startTime := calculateUptime(osStartTime, data.startTime)
	startTimeInfo := fmt.Sprintf("%v", startTime)
	trafficLabels.startTime = startTimeInfo

	return *trafficLabels
}

func (m *MetricController) getWorkloadByAddress(address []byte) (*workloadapi.Workload, string) {
	networkAddr := cache.NetworkAddress{}
	networkAddr.Address, _ = netip.AddrFromSlice(address)
	workload := m.workloadCache.GetWorkloadByAddr(networkAddr)
	if workload == nil {
		return nil, networkAddr.Address.String()
	}
	return workload, networkAddr.Address.String()
}

func buildPrincipal(workload *workloadapi.Workload) string {
	if workload.TrustDomain != "" && workload.ServiceAccount != "" && workload.Namespace != "" {
		return fmt.Sprintf("spiffe://%s/ns/%s/sa/%s", workload.TrustDomain, workload.Namespace, workload.ServiceAccount)
	}
	return DEFAULT_UNKNOWN
}

func (m *MetricController) updateWorkloadMetricCache(data requestMetric, labels workloadMetricLabels, tcp_conns map[connectionSrcDst]connMetric) {
	v, ok := m.workloadMetricCache[labels]
	if ok {
		if data.state == TCP_ESTABLISHED && tcp_conns[data.conSrcDstInfo].totalReports == 1 {
			v.WorkloadConnOpened = v.WorkloadConnOpened + 1
		}
		if data.state == TCP_CLOSTED {
			v.WorkloadConnClosed = v.WorkloadConnClosed + 1
		}
		if data.success != connection_success {
			v.WorkloadConnFailed = v.WorkloadConnFailed + 1
		}
		v.WorkloadConnReceivedBytes = v.WorkloadConnReceivedBytes + float64(data.receivedBytes)
		v.WorkloadConnSentBytes = v.WorkloadConnSentBytes + float64(data.sentBytes)
		v.WorkloadConnTotalRetrans = v.WorkloadConnTotalRetrans + float64(data.totalRetrans)
		v.WorkloadConnPacketLost = v.WorkloadConnPacketLost + float64(data.packetLost)
	} else {
		newWorkloadMetricInfo := workloadMetricInfo{}
		if data.state == TCP_ESTABLISHED && tcp_conns[data.conSrcDstInfo].totalReports == 1 {
			newWorkloadMetricInfo.WorkloadConnOpened = 1
		}
		if data.state == TCP_CLOSTED {
			newWorkloadMetricInfo.WorkloadConnClosed = 1
		}
		if data.success != connection_success {
			newWorkloadMetricInfo.WorkloadConnFailed = 1
		}
		newWorkloadMetricInfo.WorkloadConnReceivedBytes = float64(data.receivedBytes)
		newWorkloadMetricInfo.WorkloadConnSentBytes = float64(data.sentBytes)
		newWorkloadMetricInfo.WorkloadConnTotalRetrans = float64(data.totalRetrans)
		newWorkloadMetricInfo.WorkloadConnPacketLost = float64(data.packetLost)
		m.workloadMetricCache[labels] = &newWorkloadMetricInfo
	}
}

func (m *MetricController) updateServiceMetricCache(data requestMetric, labels serviceMetricLabels, tcp_conns map[connectionSrcDst]connMetric) {
	v, ok := m.serviceMetricCache[labels]
	if ok {
		if data.state == TCP_ESTABLISHED && tcp_conns[data.conSrcDstInfo].totalReports == 1 {
			v.ServiceConnOpened = v.ServiceConnOpened + 1
		}
		if data.state == TCP_CLOSTED {
			v.ServiceConnClosed = v.ServiceConnClosed + 1
		}
		if data.success != connection_success {
			v.ServiceConnFailed = v.ServiceConnFailed + 1
		}
		v.ServiceConnReceivedBytes = v.ServiceConnReceivedBytes + float64(data.receivedBytes)
		v.ServiceConnSentBytes = v.ServiceConnSentBytes + float64(data.sentBytes)
	} else {
		newServiceMetricInfo := serviceMetricInfo{}
		if data.state == TCP_ESTABLISHED && tcp_conns[data.conSrcDstInfo].totalReports == 1 {
			newServiceMetricInfo.ServiceConnOpened = 1
		}
		if data.state == TCP_CLOSTED {
			newServiceMetricInfo.ServiceConnClosed = 1
		}
		if data.success != connection_success {
			newServiceMetricInfo.ServiceConnFailed = 1
		}
		newServiceMetricInfo.ServiceConnReceivedBytes = float64(data.receivedBytes)
		newServiceMetricInfo.ServiceConnSentBytes = float64(data.sentBytes)
		m.serviceMetricCache[labels] = &newServiceMetricInfo
	}
}

func (m *MetricController) updateConnectionMetricCache(data requestMetric, labels connectionMetricLabels) {
	v, ok := m.connectionMetricCache[labels]
	if ok {
		v.ConnSentBytes = v.ConnSentBytes + float64(data.sentBytes)
		v.ConnReceivedBytes = v.ConnReceivedBytes + float64(data.receivedBytes)
		v.ConnPacketLost = v.ConnPacketLost + float64(data.packetLost)
		v.ConnTotalRetrans = v.ConnTotalRetrans + float64(data.totalRetrans)
	} else {
		newConnectionMetricInfo := connectionMetricInfo{}
		newConnectionMetricInfo.ConnSentBytes = float64(data.sentBytes)
		newConnectionMetricInfo.ConnReceivedBytes = float64(data.receivedBytes)
		newConnectionMetricInfo.ConnPacketLost = float64(data.packetLost)
		newConnectionMetricInfo.ConnTotalRetrans = float64(data.totalRetrans)
		m.connectionMetricCache[labels] = &newConnectionMetricInfo
	}
}

func (m *MetricController) updatePrometheusMetric() {
	m.mutex.Lock()
	workloadInfoCache := m.workloadMetricCache
	serviceInfoCache := m.serviceMetricCache
	connectionInfoCache := m.connectionMetricCache
	m.workloadMetricCache = map[workloadMetricLabels]*workloadMetricInfo{}
	m.serviceMetricCache = map[serviceMetricLabels]*serviceMetricInfo{}
	m.connectionMetricCache = map[connectionMetricLabels]*connectionMetricInfo{}
	m.mutex.Unlock()

	for k, v := range workloadInfoCache {
		workloadLabels := struct2map(k)
		tcpConnectionOpenedInWorkload.With(workloadLabels).Add(v.WorkloadConnOpened)
		tcpConnectionClosedInWorkload.With(workloadLabels).Add(v.WorkloadConnClosed)
		tcpSentBytesInWorkload.With(workloadLabels).Add(v.WorkloadConnSentBytes)
		tcpReceivedBytesInWorkload.With(workloadLabels).Add(v.WorkloadConnReceivedBytes)
		tcpConnectionFailedInWorkload.With(workloadLabels).Add(v.WorkloadConnFailed)
		tcpConnectionTotalRetransInWorkload.With(workloadLabels).Add(v.WorkloadConnTotalRetrans)
		tcpConnectionPacketLostInWorkload.With(workloadLabels).Add(v.WorkloadConnPacketLost)
	}

	for k, v := range serviceInfoCache {
		serviceLabels := struct2map(k)
		tcpConnectionOpenedInService.With(serviceLabels).Add(v.ServiceConnOpened)
		tcpConnectionClosedInService.With(serviceLabels).Add(v.ServiceConnClosed)
		tcpConnectionFailedInService.With(serviceLabels).Add(v.ServiceConnFailed)
		tcpReceivedBytesInService.With(serviceLabels).Add(v.ServiceConnReceivedBytes)
		tcpSentBytesInService.With(serviceLabels).Add(v.ServiceConnSentBytes)
	}

	for k, v := range connectionInfoCache {
		connectionLabels := struct2map(k)
		tcpConnectionTotalSendBytes.With(connectionLabels).Add(v.ConnSentBytes)
		tcpConnectionTotalReceivedBytes.With(connectionLabels).Add(v.ConnReceivedBytes)
		tcpConnectionTotalPacketLost.With(connectionLabels).Add(v.ConnPacketLost)
		tcpConnectionTotalRetrans.With(connectionLabels).Add(v.ConnTotalRetrans)
	}

	// delete metrics
	deleteLock.Lock()
	// Creating a copy reduces the amount of time spent adding locks in the programme
	workloadReplica := deleteWorkload
	deleteWorkload = nil
	serviceReplica := deleteService
	deleteService = nil
	deleteLock.Unlock()

	for i := 0; i < len(workloadReplica); i++ {
		deleteWorkloadMetricInPrometheus(workloadReplica[i])
	}
	for i := 0; i < len(serviceReplica); i++ {
		deleteServiceMetricInPrometheus(serviceReplica[i])
	}
}

func struct2map(labels interface{}) map[string]string {
	if reflect.TypeOf(labels).Kind() == reflect.Struct {
		trafficLabelsMap := make(map[string]string)
		val := reflect.ValueOf(labels)
		num := val.NumField()
		for i := 0; i < num; i++ {
			fieldInfo := val.Type().Field(i)
			if val.Field(i).String() == "" {
				trafficLabelsMap[labelsMap[fieldInfo.Name]] = DEFAULT_UNKNOWN
			} else {
				trafficLabelsMap[labelsMap[fieldInfo.Name]] = val.Field(i).String()
			}
		}

		return trafficLabelsMap
	} else {
		log.Error("failed to convert struct to map")
	}
	return nil
}

// Converting IPv4 data reported in IPv6 form to IPv4
func restoreIPv4(bytes []byte) []byte {
	for i := 4; i < 16; i++ {
		if bytes[i] != 0 {
			return bytes
		}
	}

	return bytes[:4]
}

func isOrigDstSet(addr [4]uint32) bool {
	for _, v := range addr {
		if v != 0 {
			return true
		}
	}
	return false
}<|MERGE_RESOLUTION|>--- conflicted
+++ resolved
@@ -523,14 +523,10 @@
 			if m.EnableWorkloadMetric.Load() {
 				m.updateWorkloadMetricCache(data, workloadLabels, tcp_conns)
 			}
-<<<<<<< HEAD
-			m.updateServiceMetricCache(data, serviceLabels)
+            m.updateServiceMetricCache(data, serviceLabels, tcp_conns)
 			if m.EnableConnectionMetric.Load() && data.duration > LONG_CONN_METRIC_THRESHOLD {
 				m.updateConnectionMetricCache(data, connectionLabels)
 			}
-=======
-			m.updateServiceMetricCache(data, serviceLabels, tcp_conns)
->>>>>>> ae810232
 			m.mutex.Unlock()
 		}
 	}
@@ -573,13 +569,6 @@
 	data.totalRetrans = connectData.statistics.Retransmits - tcp_conns[data.conSrcDstInfo].totalRetrans
 	data.packetLost = connectData.statistics.LostPackets - tcp_conns[data.conSrcDstInfo].packetLost
 
-<<<<<<< HEAD
-	tcp_conns[data.conSrcDstInfo] = connMetric{
-		receivedBytes: connectData.ReceivedBytes,
-		sentBytes:     connectData.SentBytes,
-		totalRetrans:  connectData.statistics.Retransmits,
-		packetLost:    connectData.statistics.LostPackets,
-=======
 	cm, ok := tcp_conns[data.conSrcDstInfo]
 	if ok {
 		cm.receivedBytes = connectData.ReceivedBytes
@@ -595,7 +584,6 @@
 			packetLost:    connectData.statistics.LostPackets,
 			totalReports:  1,
 		}
->>>>>>> ae810232
 	}
 
 	return data, nil
@@ -636,13 +624,6 @@
 	data.totalRetrans = connectData.statistics.Retransmits - tcp_conns[data.conSrcDstInfo].totalRetrans
 	data.packetLost = connectData.statistics.LostPackets - tcp_conns[data.conSrcDstInfo].packetLost
 
-<<<<<<< HEAD
-	tcp_conns[data.conSrcDstInfo] = connMetric{
-		receivedBytes: connectData.ReceivedBytes,
-		sentBytes:     connectData.SentBytes,
-		totalRetrans:  connectData.statistics.Retransmits,
-		packetLost:    connectData.statistics.LostPackets,
-=======
 	cm, ok := tcp_conns[data.conSrcDstInfo]
 	if ok {
 		cm.receivedBytes = connectData.ReceivedBytes
@@ -658,7 +639,6 @@
 			packetLost:    connectData.statistics.LostPackets,
 			totalReports:  1,
 		}
->>>>>>> ae810232
 	}
 
 	return data, nil
