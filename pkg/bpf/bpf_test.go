--- conflicted
+++ resolved
@@ -26,6 +26,7 @@
 
 	"github.com/cilium/ebpf/rlimit"
 	"github.com/stretchr/testify/assert"
+	"istio.io/pkg/log"
 	corev1 "k8s.io/api/core/v1"
 
 	"kmesh.net/kmesh/daemon/options"
@@ -141,7 +142,6 @@
 	bpfLoader.Stop()
 }
 
-<<<<<<< HEAD
 // Test Kmesh Restart DualEngine
 func runTestRestartDualEngine(t *testing.T) {
 	config := setDirDualEngine(t)
@@ -152,7 +152,8 @@
 func runTestRestartKernelNative(t *testing.T) {
 	config := setDirKernelNative(t)
 	KmeshRestart(t, config)
-=======
+}
+
 func TestGetNodePodSubGateway(t *testing.T) {
 	type args struct {
 		node *corev1.Node
@@ -181,5 +182,4 @@
 			}
 		})
 	}
->>>>>>> 7b5abca2
 }